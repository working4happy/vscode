--- conflicted
+++ resolved
@@ -189,12 +189,8 @@
       VSCODE_REMOTE_SERVER_PATH="$(agent.builddirectory)/vscode-reh-darwin" \
       ./scripts/test-integration.sh --build --tfs "Integration Tests"
     displayName: Run integration tests (Electron)
-<<<<<<< HEAD
-    timeoutInMinutes: 5
-    condition: and(succeeded(),  eq(variables['VSCODE_ARCH'], 'x64'), eq(variables['VSCODE_STEP_ON_IT'], 'false'))
-=======
-    condition: and(succeeded(), eq(variables['VSCODE_ARCH'], 'x64'), eq(variables['VSCODE_STEP_ON_IT'], 'false'))
->>>>>>> c7d468d8
+    timeoutInMinutes: 5
+    condition: and(succeeded(), eq(variables['VSCODE_ARCH'], 'x64'), eq(variables['VSCODE_STEP_ON_IT'], 'false'))
 
   - script: |
       set -e
