--- conflicted
+++ resolved
@@ -355,12 +355,8 @@
 					this.layout(this._dimension);
 				}
 			}
-<<<<<<< HEAD
 
 			if (e.affectsConfiguration(CellToolbarLocKey) || e.affectsConfiguration(ShowCellStatusBarKey) || e.affectsConfiguration(CellToolbarVisibility)) {
-=======
-			if (e.affectsConfiguration(CellToolbarLocKey) || e.affectsConfiguration(ShowCellStatusBarKey)) {
->>>>>>> a07fdad4
 				this._updateForNotebookConfiguration();
 			}
 		}));
